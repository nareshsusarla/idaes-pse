##############################################################################
# Institute for the Design of Advanced Energy Systems Process Systems
# Engineering Framework (IDAES PSE Framework) Copyright (c) 2018, by the
# software owners: The Regents of the University of California, through
# Lawrence Berkeley National Laboratory,  National Technology & Engineering
# Solutions of Sandia, LLC, Carnegie Mellon University, West Virginia
# University Research Corporation, et al. All rights reserved.
#
# Please see the files COPYRIGHT.txt and LICENSE.txt for full copyright and
# license information, respectively. Both files are also available online
# at the URL "https://github.com/IDAES/idaes-pse".
##############################################################################
# =============================================================================

from pyomo.environ import (Constraint, Var, Param, exp, log)

# Some more information about this module
__author__ = "Miguel Zamarripa"


def global_costing_parameters(self, year=None):
    if year is None:
        year = '2018'
    # Cost index $/year (method argument or 2018 default)
<<<<<<< HEAD
    ce_index_dic = {'2019': 680, '2018': 671.1, '2017': 567.5, '2016': 541.7,
                    '2015': 556.8, '2014': 576.1, '2013': 567.3, '2012': 584.6,
                    '2011': 585.7, '2010': 550.8}

    self.CE_index = Param(mutable=True, initialize=ce_index_dic[year],
                          doc='CE cost index $ year')


def _make_vars(self):
    # build generic costing variables (all costing models need these vars)
    self.base_cost = Var(initialize=1e5,
                         bounds=(0, 1e12),
                         doc='Unit Base Cost cost in $')
    self.purchase_cost = Var(initialize=1e4,
                             bounds=(0, 1e12),
                             doc='Unit Purchase Cost in $')

    self.FM = Param(mutable=True, initialize=3,
                    doc='construction material correction factor')


def hx_costing(self, hx_type='U-tube', FM='stain_steel', L_factor='12ft'):
    '''
    Heat exchanger costing method
    Source: Process and Product Design Principles: Synthesis, Analysis,
    and Evaluation
    Seider, Seader, Lewin, Windagdo, 3rd Ed. John Wiley and Sons
    Chapter 22. Cost Accounting and Capital Cost Estimation
    22.2 Cost Indexes and Capital Investment

    This method computes the purchase cost (CP) for a shell and tube heat
    exchanger (Eq. 22.43), the model computes the base cost (CB for 4 type
=======
    ce_index_dic = {'2019':680, '2018':671.1, '2017':567.5, '2016':541.7,
                '2015':556.8, '2014':576.1, '2013':567.3, '2012':584.6,
                '2011':585.7, '2010':550.8}
    
    self.CE_index = Param(mutable = True, initialize = ce_index_dic[year],
                          doc= 'CE cost index $ year')

def hx_costing(self, hx_type='U-tube', FM='stain_steel', FL = '12ft'):
    '''
    Heat exchanger costing method.

    Source:
        Process and Product Design Principles: Synthesis, Analysis, and Evaluation
        Seider, Seader, Lewin, Windagdo, 3rd Ed. John Wiley and Sons
        Chapter 22. Cost Accounting and Capital Cost Estimation
        22.2 Cost Indexes and Capital Investment

    This method computes the purchase cost (CP) for a shell and tube heat
    exchanger (Eq. 22.43), the model computes the base cost (CB for 4 types
>>>>>>> 47348f71
    of heat exchangers, such as floating head, fixed head, U-tube, and
    Kettle vaporizer), construction material factor (FM), pressure design
    factor (FP), and tube length correction factor (FL), using CE base cost
    index of 500.

    Cp = FP*FM*FL*CB

    Args:
<<<<<<< HEAD
        hx_type : 'floating_head', 'fixed_head', 'U-tube'*, 'Kettle_vap'

        material factor (FM): 'stain_steel'*, 'carb_steel'

        tube length (FL): '8ft'*, '12ft', '16ft', '20ft'

        * --> default options

    Author: MZamarripa (created 9/17/2019; updated 2/21/2020)
=======
        hx_type : One of: ``'floating_head'``, ``'fixed_head'``, ``'U-tube'`` or ``'Kettle_vap'``.
            **Default** - ``'U-tube'``

        material factor (FM): One of: ``'stain_steel'`` or ``'carb_steel'``.
            **Default** - ``'stain_steel'``

        tube length (FL): One of: ``'8ft'``, ``'12ft'``, ``'16ft'`` or ``'20ft'``.
            **Default** - ``'12ft'``
>>>>>>> 47348f71
    '''
    # ------------------------ Heat Exchanger cost ------------------------
    # heat exchanger cost
    # build generic costing variables
    # (base cost, purchase cost, material factor)
    _make_vars(self)
    self.FL = Param(mutable=True, initialize=1.12,
                    doc='hx tube length correction factor')

    self.FP = Var(initialize=100,
                  doc='Pressure factor')

    self.hx_os = Param(mutable=True, initialize=1.1,
                       doc='hx oversize factor 1.1 to 1.5')

    # select length correction factor
    c_fl = {'8ft': 1.25, '12ft': 1.12, '16ft': 1.05, '20ft': 1.00}
    self.FL = c_fl[L_factor]

    # select construction material (stainless steel default)
    c_material = {'stain_steel': 3, 'carbon_steel': 2}
    self.FM = c_material[FM]
    # ToDo (9/17/2019):FM can be calculated for advanced materials Eq.22.44
    # i.e. Carbon Steel/Cr-Mo steel, Cr-Mo steel/Cr-Mo steel, Monel/Monel,
    # Titanium/titanium, etc.

    # --------------------------------------------------
    # base cost calculation
#       # select heat exchanger type:
    alf1 = {'floating_head': 11.9052, 'fixed_head': 11.2927, 'U-tube': 11.3852,
            'Kettle_vap': 12.2052}
    alf2 = {'floating_head': 0.8709, 'fixed_head': 0.8228, 'U-tube': 0.9186,
            'Kettle_vap': 0.8709}
    alf3 = {'floating_head': 0.09005, 'fixed_head': 0.09861, 'U-tube': 0.09790,
            'Kettle_vap': 0.09005}

    if (self.parent_block().config.tube.property_package.get_metadata().
            default_units['length']) == 'm':
        area = self.parent_block().area*10.7639
    elif (self.parent_block().config.tube.property_package.get_metadata().
            default_units['length']) == 'ft':
        area = self.area
    else:
        raise Exception('area units not suported')

    def hx_cost_rule(self):
        return self.base_cost == self.FL * exp(alf1[hx_type]
                                               - alf2[hx_type]
                                               * log(area*self.hx_os)
                                               + alf3[hx_type]
                                               * log(area*self.hx_os)**2)
    self.base_cost_eq = Constraint(rule=hx_cost_rule)

    # ------------------------------------------------------
    # Pressure factor calculation
    # doublecheck units (higher pressure fluid should be tube side)
    if (self.parent_block().config.tube.property_package.get_metadata().
            properties['pressure']['units']) == 'Pa':
        pressure = (self.parent_block().
                    tube.properties_in[0].pressure*14.69/1.01325e5)
    elif (self.parent_block().config.tube.property_package.get_metadata().
            properties['pressure']['units']) == 'psig':
        pressure = self.tube.properties_in[0].pressure

    # units must be in psig
    def hx_P_factor(self):
        # eq valid from 600 pisg to 3000 psig
        #    return self.hx_FP == 0.8510 + 0.1292*(pressure/600)
        #                                + 0.0198*(pressure/600)**2
        # eq valid from 100 pisg to 2000 psig
        return self.FP == 0.9803 + (0.018*(pressure*14.69/1.01325e5/100)
                                    + 0.0017*(pressure*14.69/1.01325e5/100)**2)
    self.p_factor_eq = Constraint(rule=hx_P_factor)

    # ---------------------------------------------------------
    # purchase cost equation
    def hx_CP_rule(self):
        return self.purchase_cost == (self.FP*self.FM*self.FL
                                      * (self.parent_block().flowsheet().
                                         costing.CE_index/500)*self.base_cost)
    self.cp_cost_eq = Constraint(rule=hx_CP_rule)


def pressure_changer_costing(self, FM_mat="stain_steel",
                             # applies for all (pump, compressor, fan, blower)
                             mover_type="compressor",
                             # fan, blower, compressor
                             compressor_type="centrifugal",
                             # only for compressor
                             driver_mover_type="electrical_motor",
                             # only for compressors
                             pump_type="centrifugal",
                             # centrifugal, external_gear, reciprocating
                             pump_type_factor='1.4',
                             # 1.1 to 1.4, 2.1 and 2.2
                             # (needs to be wise-selected by user see table)
                             pump_motor_type_factor='open'):
    '''
    Pressure changer costing method
    Source: Process and Product Design Principles: Synthesis, Analysis,
    and Evaluation Seider, Seader, Lewin, Windagdo, 3rd Ed. John Wiley and Sons
    Chapter 22. Cost Accounting and Capital Cost Estimation
    22.2 Cost Indexes and Capital Investment

    This method computes the purchase cost (CP) for a pressure changer unit,
    and can be used for costing of pumps, fan, blower, compressor, or Turbine.

    Author: MZamarripa (created 2/21/2020)

    Arguments:

        if config.compressor
        if config.compressor is True:
        mover_type: Fan, Blower, Compressor*
            Fan_type:
            Blower_type:
            Compressor_type: centrifugal*, reciprocating, screw
                drive_type: electric_motor*, steam_turbine, gas_turbine

        FM - construction material:
            Pump: stain_steel*
            Compressor: stain_steel*, nickel_alloy
    *default option
    '''
    # build generic costing variables
    # (base cost, purchase cost, material factor)
    _make_vars(self)

    # if compressor is == False, that means pressure changer is a Turbine
    if self.parent_block().config.compressor is False:
        # turbine purchase cost calculation W / 746 = horsepower
        if self.parent_block().config.thermodynamic_assumption.name == 'pump':
            w = (self.parent_block().
                 work_fluid[self.parent_block().
                            flowsheet().config.time.first()])
        else:
            w = (self.parent_block().
                 work_mechanical[self.parent_block().
                                 flowsheet().config.time.first()])

        if(self.parent_block().config.property_package.get_metadata().
           properties['enth_mol']['units']) == 'J/mol':
            work_hp = w/746  # assuming work is in J/s

        elif(self.parent_block().config.property_package.get_metadata().
             properties['enth_mol']['units']) == 'kJ/kmol':
            work_hp = w*0.0003725  # assuming w is in kJ/hr

        elif(self.parent_block().config.property_package.get_metadata().
             properties['enth_mol']['units']) == 'cal/mol':
            work_hp = w * 0.00561  # assuming W is in cal/s

        elif(self.parent_block().config.property_package.get_metadata().
             properties['enth_mol']['units']) == 'cal/kmol':
            work_hp = w/641186.48  # assuming W is in cal/hr

        else:
            raise Exception("units not supported")

        def CP_rule(self):
            return self.purchase_cost == 530*(-1 * work_hp)**0.81
        self.cp_cost_eq = Constraint(rule=CP_rule)

    # if compressor is True
    # Then the pressure changer could be a Pump, Fan, Blower, or Compressor
    else:
        # if ThermodynamicAssumption == Pump (the unit is a Pump)
        if self.parent_block().config.thermodynamic_assumption.name == 'pump':
            # assign work fluid  = to w
            w = self.parent_block().work_fluid[self.parent_block().
                                               flowsheet().config.time.first()]

            # new variables only used by pump costing
            self.pump_head = Var(initialize=10,
                                 doc='Pump Head in feet of fluid '
                                 'flowing (Pressure rise/dens)')

            self.size_factor = Var(initialize=10000,
                                   doc='pump size factor,'
                                   'f(Q,pump_head) in gpm*ft^0.5')

            self.motor_base_cost = Var(initialize=10000,
                                       doc='motor base purchase cost in $')

            self.pump_purchase_cost = Var(initialize=100000,
                                          doc='pump purchase cost in $')

            self.motor_purchase_cost = Var(initialize=100000,
                                           doc='motor purchase cost in $')

            self.FT = Param(mutable=True, initialize=1,
                            doc='pump-type factor')
            # work units
            if(self.parent_block().config.property_package.get_metadata().
               properties['enth_mol']['units']) == 'J/mol':
                work_hp = w/746  # assuming W is in J/s

            elif(self.parent_block().config.property_package.get_metadata().
                 properties['enth_mol']['units']) == 'kJ/kmol':
                work_hp = w*0.0003725  # assuming W is in kJ/hr

            elif(self.parent_block().config.property_package.get_metadata().
                 properties['enth_mol']['units']) == 'cal/mol':
                work_hp = w*0.00561  # assuming W is in cal/s

            elif(self.parent_block().config.property_package.get_metadata().
                 properties['enth_mol']['units']) == 'cal/kmol':
                work_hp = w/641186.48  # assuming W is in cal/hr
            # end work units
            else:
                raise Exception('work units are not supported')

            # Pressure units
            if(self.parent_block().config.property_package.get_metadata().
                properties['pressure']['units']) == 'Pa' and (
                self.parent_block().config.property_package.
                    get_metadata().properties['dens_mass']['units']) == \
                    'kg/m^3':
                #                        Pa to psi = lb/in^2  1ft^2 = 144 in^2
                deltaP_lb_ft2 = self.parent_block().deltaP[0] \
                    * 0.00014503773 * 144
                #                   kg/m^3  1 kg= 2.2 lb  1m3 = 35.3147 ft^3
                dens_mass_lb_ft3 = self.parent_block().control_volume.\
                    properties_in[0].dens_mass * 2.2 / 35.3147
            # 1 bar = 2088.5472 lbf/ft2 (To Do)
            # end pressure units
            else:
                raise Exception('Pa and/or mass density - units not supported')

            # volumetric flow units
            if(self.parent_block().config.property_package.get_metadata().
               properties['flow_vol']['units']) == 'm^3/s':
                # 1 m3/s = 15850.32314 gal(US)/min
                Q_gpm = self.parent_block().control_volume.\
                    properties_in[0].flow_vol * 15850.32314
#                @self.Expression(self)
#                def Q_gpm(self):
#                    return self.parent_block().control_volume.\
#                               properties_in[0].flow_vol * 15850.32314
            # end volumetric flow units
            else:
                raise Exception('flow vol units not supported')

            # build pump_head equation
            def p_head_rule(self):
                return self.pump_head == deltaP_lb_ft2 / dens_mass_lb_ft3
            self.p_head_eq = Constraint(rule=p_head_rule)

            # S  = Q(H)**0.5 (S = Size factor for pump)
            # Q = is the flow rate through the pump in gallons per minute
            # H = pump head in feet of flowing (pressure rise/liquid density)
            # build Size Factor equation
            def p_s_factor_rule(self):
                return self.size_factor == Q_gpm*(self.pump_head**0.5)
            self.s_factor_eq = Constraint(rule=p_s_factor_rule)

            # Base cost and Purchase cost for centrifugal pump
            # material factor dictionary for
            #                       centrifugal pumps and external gear pumps
            material_factor_dic = {'cast_iron':    1.00,
                                   'ductile_iron': 1.15,
                                   'cast_steel':   1.35,
                                   'bronze':       1.90,
                                   'stain_steel':  2.00,
                                   'hastelloy_c':  2.95,
                                   'monel':        3.30,
                                   'nickel':       3.50,
                                   'titanium':     9.70}
            # material factor dictionary for Reciprocating Plunger pumps
            material_factor_reciprocal_pumps = {'ductile_iron': 1.00,
                                                'Ni_Al_Bronze': 1.15,
                                                'carbon_steel': 1.50,
                                                'stain_steel': 2.20}
            # pump type factor dictionary (only used by centrifugal pumps)
            pump_type_factor_dic = {'1.1': 1.00,
                                    '1.2': 1.50,
                                    '1.3': 1.70,
                                    '1.4': 2.00,
                                    '2.1': 2.70,
                                    '2.2': 8.90}

            if pump_type == 'centrifugal':
                self.FM = material_factor_dic[FM_mat]
                self.FT = pump_type_factor_dic[pump_type_factor]

            elif pump_type == 'external_gear':
                self.FM = material_factor_dic[FM_mat]
                self.FT = 1

            elif pump_type == 'reciprocating':
                self.FM = material_factor_reciprocal_pumps[FM_mat]
                self.FT = 1
            else:
                raise Exception('pump type is not supported')

            # pump cost correlations ---------------------------------
            def base_pump_rule(self):
                if pump_type == 'centrifugal':
                    return self.base_cost == exp(9.7171
                                                 - 0.6019*log(self.size_factor)
                                                 + 0.0519*log(self.
                                                              size_factor)**2)
                elif pump_type == 'external_gear':
                    return self.base_cost == exp(7.6964
                                                 + 0.1986*log(Q_gpm)
                                                 + 0.0291*log(Q_gpm)**2)

                elif pump_type == 'reciprocating':
                    # brake horsepower with efficiency np typically = 90%
                    PB = (Q_gpm*self.pump_head
                          * dens_mass_lb_ft3/7.48052)/(33000*0.90)
                    return self.base_cost == exp(7.8103
                                                 + 0.26986*log(PB)
                                                 + 0.06718*log(PB)**2)
                else:
                    raise Exception('pump type not supported')
            self.base_pump_cost_eq = Constraint(rule=base_pump_rule)

            def CP_pump_rule(self):
                return self.pump_purchase_cost == \
                    (self.FT * self.FM *
                     (self.parent_block().flowsheet().
                      costing.CE_index/394)*self.base_cost)
            self.cp_pump_cost_eq = Constraint(rule=CP_pump_rule)

            # electric motor cost correlations ------------------------------
            pump_motor_type_dic = {'open': 1,
                                   'enclosed': 1.4,
                                   'explosion_proof': 1.8}
            self.motor_FT = Param(mutable=True,
                                  initialize=pump_motor_type_dic
                                  [pump_motor_type_factor],
                                  doc='motor type factor')

            # pump fractional efficiency
            np = -0.316 + 0.24015*log(Q_gpm) - 0.01199*log(Q_gpm)**2
            # fractional efficiency of the electric motor
            nm = 0.80 + 0.0319*log(work_hp) - 0.00182*log(work_hp)**2

            # power consumption in horsepower
            @self.Expression()
            def power_consumption_hp(self):
                return (Q_gpm*self.pump_head
                        * dens_mass_lb_ft3/7.48052)/(33000*np*nm)

            def base_motor_cost_rule(self):
                return self.motor_base_cost == \
                    exp(5.8259 + 0.13141*log(self.power_consumption_hp)
                        + 0.053255*log(self.power_consumption_hp)**2
                        + 0.028628*log(self.power_consumption_hp)**3
                        - 0.0035549*log(self.power_consumption_hp)**4)
            self.base_motor_cost_eq = Constraint(rule=base_motor_cost_rule)

            def CP_motor_rule(self):
                return self.motor_purchase_cost == \
                    (self.motor_FT * self.parent_block().
                     flowsheet().costing.CE_index/394 * self.motor_base_cost)
            self.cp_motor_cost_eq = Constraint(rule=CP_motor_rule)

            # Total pump cost (pump + electrical motor)
            def cp_cost_rule(self):
                return self.purchase_cost == self.motor_purchase_cost \
                    + self.pump_purchase_cost
            self.total_cost_eq = Constraint(rule=cp_cost_rule)
        # ends pump costing code

        # compressor = True, and using isothermal assumption
        # (costing not needed)
        elif (self.parent_block().config.
              thermodynamic_assumption.name) == 'isothermal':
            raise Exception('compressors '
                            'blowers/fan with isthoermal assmption '
                            'are two simple to be costed')

        # if config.compressor is = True
        # if thermodynamic_assumption is not = Pump
        # (pressure changer could be a Fan, Blower, or Compressor)
        else:
            w = self.parent_block().\
                work_mechanical[self.parent_block().flowsheet().
                                config.time.first()]
            # check the units
            if(self.parent_block().config.property_package.get_metadata().
               properties['enth_mol']['units']) == 'J/mol':
                work_hp = w/746  # assuming W is in J/s
                print(work_hp)

            elif(self.parent_block().config.property_package.get_metadata().
                 properties['enth_mol']['units']) == 'kJ/kmol':
                work_hp = w*0.0003725  # assuming W is in kJ/hr

            elif(self.parent_block().config.property_package.get_metadata().
                 properties['enth_mol']['units']) == 'cal/mol':
                work_hp = w*0.00561  # assuming W is in cal/s

            elif(self.parent_block().config.property_package.get_metadata().
                 properties['enth_mol']['units']) == 'cal/kmol':
                work_hp = w/641186.48  # assuming W is in cal/hr
            # finish checking the units
            else:
                raise Exception("units not supported")
            # if compressor is = True, and not ThermodynamicAssumption.pump
            # the unit could be a Fan, a Blower, or a Compressor
            # The user has to select mover_type [compressor or Fan or Blower]
            if mover_type == "compressor":
                # Compressor Purchase Cost Correlation
                FD_param = {'electrical_motor': 1, 'steam_turbine': 1.15,
                            'gas_turbine': 1.25}
                self.FD = Param(mutable=True,
                                initialize=FD_param[driver_mover_type],
                                doc='drive factor')
                # compressor material factor dictionary
                material_factor_dic = {'carbon_steel': 1, 'stain_steel': 2.5,
                                       'nickel_alloy': 5.0}

                self.FM = material_factor_dic[FM_mat]

                c_alf1 = {'centrifugal': 7.58,
                          'reciprocating': 7.9661,
                          'screw': 8.1238}

                c_alf2 = {'centrifugal': 0.8,
                          'reciprocating': 0.8,
                          'screw': 0.7243}

                # Purchase cost rule
                def CB_rule(self):
                    return self.base_cost == \
                        exp(c_alf1[compressor_type]
                            + c_alf2[compressor_type]*log(work_hp))
                self.cb_cost_eq = Constraint(rule=CB_rule)

                def CP_rule(self):
                    return self.purchase_cost == \
                        (self.FD * self.FM
                         * (self.parent_block().flowsheet().costing.
                            CE_index/500)*self.base_cost)
                self.cp_cost_eq = Constraint(rule=CP_rule)

            elif mover_type == "fan":
                # fan cost correlation
                print('Fan costing coming soon')
            elif mover_type == "blower":
                # Blower Cost Correlation
                print('Blower costing coming soon')
            else:
                raise Exception('mover type not supported')<|MERGE_RESOLUTION|>--- conflicted
+++ resolved
@@ -22,7 +22,6 @@
     if year is None:
         year = '2018'
     # Cost index $/year (method argument or 2018 default)
-<<<<<<< HEAD
     ce_index_dic = {'2019': 680, '2018': 671.1, '2017': 567.5, '2016': 541.7,
                     '2015': 556.8, '2014': 576.1, '2013': 567.3, '2012': 584.6,
                     '2011': 585.7, '2010': 550.8}
@@ -46,25 +45,6 @@
 
 def hx_costing(self, hx_type='U-tube', FM='stain_steel', L_factor='12ft'):
     '''
-    Heat exchanger costing method
-    Source: Process and Product Design Principles: Synthesis, Analysis,
-    and Evaluation
-    Seider, Seader, Lewin, Windagdo, 3rd Ed. John Wiley and Sons
-    Chapter 22. Cost Accounting and Capital Cost Estimation
-    22.2 Cost Indexes and Capital Investment
-
-    This method computes the purchase cost (CP) for a shell and tube heat
-    exchanger (Eq. 22.43), the model computes the base cost (CB for 4 type
-=======
-    ce_index_dic = {'2019':680, '2018':671.1, '2017':567.5, '2016':541.7,
-                '2015':556.8, '2014':576.1, '2013':567.3, '2012':584.6,
-                '2011':585.7, '2010':550.8}
-    
-    self.CE_index = Param(mutable = True, initialize = ce_index_dic[year],
-                          doc= 'CE cost index $ year')
-
-def hx_costing(self, hx_type='U-tube', FM='stain_steel', FL = '12ft'):
-    '''
     Heat exchanger costing method.
 
     Source:
@@ -75,7 +55,6 @@
 
     This method computes the purchase cost (CP) for a shell and tube heat
     exchanger (Eq. 22.43), the model computes the base cost (CB for 4 types
->>>>>>> 47348f71
     of heat exchangers, such as floating head, fixed head, U-tube, and
     Kettle vaporizer), construction material factor (FM), pressure design
     factor (FP), and tube length correction factor (FL), using CE base cost
@@ -84,17 +63,6 @@
     Cp = FP*FM*FL*CB
 
     Args:
-<<<<<<< HEAD
-        hx_type : 'floating_head', 'fixed_head', 'U-tube'*, 'Kettle_vap'
-
-        material factor (FM): 'stain_steel'*, 'carb_steel'
-
-        tube length (FL): '8ft'*, '12ft', '16ft', '20ft'
-
-        * --> default options
-
-    Author: MZamarripa (created 9/17/2019; updated 2/21/2020)
-=======
         hx_type : One of: ``'floating_head'``, ``'fixed_head'``, ``'U-tube'`` or ``'Kettle_vap'``.
             **Default** - ``'U-tube'``
 
@@ -103,7 +71,6 @@
 
         tube length (FL): One of: ``'8ft'``, ``'12ft'``, ``'16ft'`` or ``'20ft'``.
             **Default** - ``'12ft'``
->>>>>>> 47348f71
     '''
     # ------------------------ Heat Exchanger cost ------------------------
     # heat exchanger cost
