--- conflicted
+++ resolved
@@ -238,11 +238,7 @@
                         state_block = block.properties[:,
                                                        block.ldomain.last()]
                     else:
-<<<<<<< HEAD
-                        raise BurntToast("{} flow_direction argument recieved "
-=======
                         raise BurntToast("{} flow_direction argument received "
->>>>>>> abe86f73
                                          "invalid value. This should never "
                                          "happen, so please contact the IDAES "
                                          "developers with this bug."
@@ -307,11 +303,7 @@
                         state_block = block.properties[:,
                                                        block.ldomain.first()]
                     else:
-<<<<<<< HEAD
-                        raise BurntToast("{} flow_direction argument recieved "
-=======
                         raise BurntToast("{} flow_direction argument received "
->>>>>>> abe86f73
                                          "invalid value. This should never "
                                          "happen, so please contact the IDAES "
                                          "developers with this bug."
