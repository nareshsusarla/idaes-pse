##############################################################################
# Institute for the Design of Advanced Energy Systems Process Systems
# Engineering Framework (IDAES PSE Framework) Copyright (c) 2018-2019, by the
# software owners: The Regents of the University of California, through
# Lawrence Berkeley National Laboratory,  National Technology & Engineering
# Solutions of Sandia, LLC, Carnegie Mellon University, West Virginia
# University Research Corporation, et al. All rights reserved.
#
# Please see the files COPYRIGHT.txt and LICENSE.txt for full copyright and
# license information, respectively. Both files are also available online
# at the URL "https://github.com/IDAES/idaes-pse".
##############################################################################
"""Generic Helmholtz EOS Base Class
"""
__author__ = "John Eslick"

# Import Python libraries
import os
import enum

# Import Pyomo libraries
from pyomo.environ import (
    Constraint,
    Expression,
    Param,
    PositiveReals,
    RangeSet,
    Set,
    value,
    Var,
    NonNegativeReals,
    exp,
    sqrt,
    ConcreteModel,
    Suffix,
)
from pyomo.environ import ExternalFunction as EF
from pyomo.core.kernel.component_set import ComponentSet
from pyomo.common.config import ConfigValue, In

# Import IDAES
from idaes.core import (
    declare_process_block_class,
    StateBlock,
    StateBlockData,
    PhysicalParameterBlock,
    MaterialBalanceType,
    EnergyBalanceType,
)
from idaes.core.util.math import smooth_max
from idaes.core.util.exceptions import ConfigurationError
import idaes
import idaes.logger as idaeslog

# Logger
_log = idaeslog.getLogger(__name__)


def _available(shared_lib):
    """Make sure the compiled library functions are available. Yes, in Windows
    the .so extension is still used.
    """
    return os.path.isfile(shared_lib)


class StateVars(enum.Enum):
    """
    State variable set options
    """

    PH = 1  # Pressure-Enthalpy
    TPX = 2  # Temperature-Pressure-Quality


class PhaseType(enum.Enum):
    """
    Ways to present phases to the framework
    """

    MIX = 1  # Looks like a single phase called mixed with a vapor fraction
    LG = 2  # Looks like two phases vapor and liquid
    L = 3  # Assume only liquid is present
    G = 4  # Assume only vapor is pressent


def _htpx(T, prop=None, P=None, x=None, Tmin=200, Tmax=1200, Pmin=1, Pmax=1e9):
    """
    Convenience function to calculate enthalpy from temperature and either
    pressure or vapor fraction. This function can be used for inlet streams and
    initialization where temperature is known instead of enthalpy.

    User must provide values for one (and only one) of arguments P and x.

    Args:
        T: Temperature [K] (between Tmin and Tmax)
        Tmin: Lower bound on allowed temperatures
        Tmax: Upper bound on allowed temperatures
        Pmin: Lower bound on allowed pressures
        PmaxL Upper bound on allowed pressures
        prop: Property block to use for the enthalpy calcuations
        P: Pressure [Pa] (between Pmin and Pmax), None if saturated
        x: Vapor fraction [mol vapor/mol total] (between 0 and 1), None if
        superheated or subcooled

    Returns:
        Total molar enthalpy [J/mol].
    """
    if not (P is None) ^ (x is None):
        raise ConfigurationError(
            "htpx must be provided with one (and only one) of arguments P and x."
        )
    if not Tmin <= T <= Tmax:
        raise ConfigurationError("T = {}, ({} <= T <= {})".format(T, Tmin, Tmax))
    if P is not None and not Pmin <= P <= Pmax:
        raise ConfigurationError("P = {}, ({} <= P <= {})".format(P, Pmin, Pmax))
    if x is not None and not 0 <= x <= 1:
        raise ConfigurationError("x = {}, (0 <= x <= 1)".format(x))

    model = ConcreteModel()
    model.param = prop.config.parameters
    model.prop = prop
    Tc = model.param.temperature_crit
    Pc = model.param.pressure_crit

    if x is None:
        Tsat = Tc / value(prop.func_tau_sat(P / 1000))
        if value(T) < Tsat or value(P) > Pc:  # liquid
            return value(prop.func_hlpt(P / 1000, Tc / T) * prop.mw * 1000.0)
        else:  # vapor
            return value(prop.func_hvpt(P / 1000, Tc / T) * prop.mw * 1000.0)
    if P is None:
        Psat = value(prop.func_p_sat(Tc / T))  # kPa
        return (
            value(prop.func_hlpt(Psat, Tc / T) * prop.mw * 1000.0) * (1 - x)
            + value(prop.func_hvpt(Psat, Tc / T) * prop.mw * 1000.0) * x
        )


class HelmholtzParameterBlockData(PhysicalParameterBlock):
    CONFIG = PhysicalParameterBlock.CONFIG()

    CONFIG.declare(
        "phase_presentation",
        ConfigValue(
            default=PhaseType.MIX,
            domain=In(PhaseType),
            description="Set the way phases are presented to models",
            doc="""Set the way phases are presented to models. The MIX option
appears to the framework to be a mixed phase containing liquid and/or vapor.
The mixed option can simplify calculations at the unit model level since it can
be treated as a single phase, but unit models such as flash vessels will not be
able to treat the phases independently. The LG option presents as two separate
phases to the framework. The L or G options can be used if it is known for sure
that only one phase is present.
**default** - PhaseType.MIX
**Valid values:** {
**PhaseType.MIX** - Present a mixed phase with liquid and/or vapor,
**PhaseType.LG** - Present a liquid and vapor phase,
**PhaseType.L** - Assume only liquid can be present,
**PhaseType.G** - Assume only vapor can be present}""",
        ),
    )

    CONFIG.declare(
        "state_vars",
        ConfigValue(
            default=StateVars.PH,
            domain=In(StateVars),
            description="State variable set",
            doc="""The set of state variables to use. Depending on the use, one
state variable set or another may be better computationally. Usually pressure
and enthalpy are the best choice because they are well behaved during a phase
change.
**default** - StateVars.PH
**Valid values:** {
**StateVars.PH** - Pressure-Enthalpy,
**StateVars.TPX** - Temperature-Pressure-Quality}""",
        ),
    )
    def _set_parameters(
        self,
        library,
        state_block_class,
        component_list,
        phase_equilibrium_idx,
        phase_equilibrium_list,
        mw,
        temperature_crit,
        pressure_crit,
        dens_mass_crit,
        specific_gas_constant,
        pressure_bounds,
        temperature_bounds,
        enthalpy_bounds,
<<<<<<< HEAD
=======
        pressure_value=1e5,
        temperature_value=300,
        enthalpy_value=1000,
>>>>>>> 13a4f589
    ):
        """This function sets the parameters that are required for a Helmholtz
        equation of state parameter block, and ensures that all required parameters
        are set.

        """
        # Location of the *.so or *.dll file for external functions
        self.plib = library
        self.state_block_class = state_block_class
        self.component_list = component_list
        self.phase_equilibrium_idx = phase_equilibrium_idx
        self.phase_equilibrium_list = phase_equilibrium_list
        # Parameters, these should match what's in the C code
        self.temperature_crit = temperature_crit
        self.pressure_crit = pressure_crit
        self.dens_mass_crit = dens_mass_crit
        self.specific_gas_constant = specific_gas_constant
        self.mw = mw
        self.default_pressure_bounds = pressure_bounds
        self.default_enthalpy_bounds = enthalpy_bounds
        self.default_temperature_bounds = temperature_bounds
<<<<<<< HEAD


=======
        self.default_pressure_value = pressure_value
        self.default_temperature_value = temperature_value
        self.default_enthalpy_value = enthalpy_value
>>>>>>> 13a4f589

    def build(self):
        super().build()
        # Location of the *.so or *.dll file for external functions
        # Phase list
        self.available = _available(self.plib)

        self.private_phase_list = Set(initialize=["Vap", "Liq"])
        if self.config.phase_presentation == PhaseType.MIX:
            self.phase_list = Set(initialize=["Mix"])
        elif self.config.phase_presentation == PhaseType.LG:
            self.phase_list = Set(initialize=["Vap", "Liq"])
        elif self.config.phase_presentation == PhaseType.L:
            self.phase_list = Set(initialize=["Liq"])
        elif self.config.phase_presentation == PhaseType.G:
            self.phase_list = Set(initialize=["Vap"])

        # State var set
        self.state_vars = self.config.state_vars

        self.smoothing_pressure_over = Param(
            mutable=True, initialize=1e-4, doc="Smooth max parameter (pressure over)"
        )
        self.smoothing_pressure_under = Param(
            mutable=True, initialize=1e-4, doc="Smooth max parameter (pressure under)"
        )

    @classmethod
    def define_metadata(cls, obj):
        obj.add_properties(
            {
                "temperature_crit": {"method": None, "units": "K"},
                "pressure_crit": {"method": None, "units": "Pa"},
                "dens_mass_crit": {"method": None, "units": "kg/m^3"},
                "specific_gas_constant": {"method": None, "units": "J/kg.K"},
                "mw": {"method": None, "units": "kg/mol"},
                "temperature_sat": {"method": "None", "units": "K"},
                "flow_mol": {"method": None, "units": "mol/s"},
                "flow_mass": {"method": None, "units": "kg/s"},
                "flow_vol": {"method": None, "units": "m^3/s"},
                "temperature": {"method": None, "units": "K"},
                "pressure": {"method": None, "units": "Pa"},
                "vapor_frac": {"method": None, "units": None},
                "dens_mass_phase": {"method": None, "units": "kg/m^3"},
                "temperature_red": {"method": None, "units": None},
                "pressure_sat": {"method": None, "units": "kPa"},
                "energy_internal_mol_phase": {"method": None, "units": "J/mol"},
                "enth_mol_phase": {"method": None, "units": "J/mol"},
                "entr_mol_phase": {"method": None, "units": "J/mol.K"},
                "cp_mol_phase": {"method": None, "units": "J/mol.K"},
                "cv_mol_phase": {"method": None, "units": "J/mol.K"},
                "speed_sound_phase": {"method": None, "units": "m/s"},
                "dens_mol_phase": {"method": None, "units": "mol/m^3"},
                "therm_cond_phase": {"method": None, "units": "W/m.K"},
                "visc_d_phase": {"method": None, "units": "Pa.s"},
                "visc_k_phase": {"method": None, "units": "m^2/s"},
                "phase_frac": {"method": None, "units": None},
                "flow_mol_comp": {"method": None, "units": "mol/s"},
                "energy_internal_mol": {"method": None, "units": "J/mol"},
                "enth_mol": {"method": None, "units": "J/mol"},
                "entr_mol": {"method": None, "units": "J/mol.K"},
                "cp_mol": {"method": None, "units": "J/mol.K"},
                "cv_mol": {"method": None, "units": "J/mol.K"},
                "heat_capacity_ratio": {"method": None, "units": None},
                "dens_mass": {"method": None, "units": "kg/m^3"},
                "dens_mol": {"method": None, "units": "mol/m^3"},
                "dh_vap_mol": {"method": None, "units": "J/mol"},
            }
        )

        obj.add_default_units(
            {
                "time": "s",
                "length": "m",
                "mass": "kg",
                "amount": "mol",
                "temperature": "K",
                "energy": "J",
                "holdup": "mol",
            }
        )


class _StateBlock(StateBlock):
    """
    This class contains methods which should be applied to Property Blocks as a
    whole, rather than individual elements of indexed Property Blocks.
    """

    @staticmethod
    def _set_fixed(v, f):
        if f:
            v.fix()
        else:
            v.unfix()

    def initialize(self, *args, **kwargs):
        flags = {}
        hold_state = kwargs.pop("hold_state", False)
        state_args = kwargs.pop("state_args", None)

        for i, v in self.items():
            pp = self[i].config.parameters.config.phase_presentation
            if self[i].state_vars == StateVars.PH:
                # hold the P-H vars
                flags[i] = (v.flow_mol.fixed, v.enth_mol.fixed, v.pressure.fixed)

                if state_args is not None:
                    if not v.flow_mol.fixed:
                        try:
                            v.flow_mol.value = state_args["flow_mol"]
                        except KeyError:
                            pass
                    if not v.enth_mol.fixed:
                        try:
                            v.enth_mol.value = state_args["enth_mol"]
                        except KeyError:
                            pass
                    if not v.pressure.fixed:
                        try:
                            v.pressure.value = state_args["pressure"]
                        except KeyError:
                            pass

                if hold_state:
                    v.flow_mol.fix()
                    v.enth_mol.fix()
                    v.pressure.fix()

            elif self[i].state_vars == StateVars.TPX:
                # Hold the T-P-x vars
                if pp in (PhaseType.MIX, PhaseType.LG):
                    flags[i] = (
                        v.flow_mol.fixed,
                        v.temperature.fixed,
                        v.pressure.fixed,
                        v.vapor_frac.fixed,
                    )

                    if state_args is not None:
                        if not v.flow_mol.fixed:
                            try:
                                v.flow_mol.value = state_args["flow_mol"]
                            except KeyError:
                                pass
                        if not v.temperature.fixed:
                            try:
                                v.temperature.value = state_args["temperature"]
                            except KeyError:
                                pass
                        if not v.pressure.fixed:
                            try:
                                v.pressure.value = state_args["pressure"]
                            except KeyError:
                                pass
                        if not v.vapor_frac.fixed:
                            try:
                                v.vapor_frac.value = state_args["vapor_frac"]
                            except KeyError:
                                pass

                    if hold_state:
                        v.flow_mol.fix()
                        v.temperature.fix()
                        v.pressure.fix()
                        v.vapor_frac.fix()
                else:
                    flags[i] = (v.flow_mol.fixed, v.temperature.fixed, v.pressure.fixed)

                    if state_args is not None:
                        if not v.flow_mol.fixed:
                            try:
                                v.flow_mol.value = state_args["flow_mol"]
                            except KeyError:
                                pass
                        if not v.temperature.fixed:
                            try:
                                v.temperature.value = state_args["temperature"]
                            except KeyError:
                                pass
                        if not v.pressure.fixed:
                            try:
                                v.pressure.value = state_args["pressure"]
                            except KeyError:
                                pass

                    if hold_state:
                        v.flow_mol.fix()
                        v.temperature.fix()
                        v.pressure.fix()

        # Call initialize on each data element
        for i in self:
            self[i].initialize(*args, **kwargs)
        return flags

    def release_state(self, flags, **kwargs):
        for i, f in flags.items():
            pp = self[i].config.parameters.config.phase_presentation
            if self[i].state_vars == StateVars.PH:
                self._set_fixed(self[i].flow_mol, f[0])
                self._set_fixed(self[i].enth_mol, f[1])
                self._set_fixed(self[i].pressure, f[2])
            elif self[i].state_vars == StateVars.TPX:
                self._set_fixed(self[i].flow_mol, f[0])
                self._set_fixed(self[i].temperature, f[1])
                self._set_fixed(self[i].pressure, f[2])
                if pp in (PhaseType.MIX, PhaseType.LG):
                    self._set_fixed(self[i].vapor_frac, f[3])


class HelmholtzStateBlockData(StateBlockData):
    """
    This is a base clase for Helmholtz equations of state using IDAES standard
    Helmholtz EOS external functions written in C++.
    """

    def initialize(self, *args, **kwargs):
        # With this particualr property pacakage there is not need for
        # initialization
        pass

    def _external_functions(self):
        """Create ExternalFunction components.  This includes some external
        functions that are not usually used for testing purposes."""
        plib = self.config.parameters.plib
        self.func_p = EF(library=plib, function="p")
        self.func_u = EF(library=plib, function="u")
        self.func_s = EF(library=plib, function="s")
        self.func_h = EF(library=plib, function="h")
        self.func_hvpt = EF(library=plib, function="hvpt")
        self.func_hlpt = EF(library=plib, function="hlpt")
        self.func_tau = EF(library=plib, function="tau")
        self.func_vf = EF(library=plib, function="vf")
        self.func_g = EF(library=plib, function="g")
        self.func_f = EF(library=plib, function="f")
        self.func_cv = EF(library=plib, function="cv")
        self.func_cp = EF(library=plib, function="cp")
        self.func_w = EF(library=plib, function="w")
        self.func_delta_liq = EF(library=plib, function="delta_liq")
        self.func_delta_vap = EF(library=plib, function="delta_vap")
        self.func_delta_sat_l = EF(library=plib, function="delta_sat_l")
        self.func_delta_sat_v = EF(library=plib, function="delta_sat_v")
        self.func_p_sat = EF(library=plib, function="p_sat")
        self.func_tau_sat = EF(library=plib, function="tau_sat")
        self.func_phi0 = EF(library=plib, function="phi0")
        self.func_phi0_delta = EF(library=plib, function="phi0_delta")
        self.func_phi0_delta2 = EF(library=plib, function="phi0_delta2")
        self.func_phi0_tau = EF(library=plib, function="phi0_tau")
        self.func_phi0_tau2 = EF(library=plib, function="phi0_tau2")
        self.func_phir = EF(library=plib, function="phir")
        self.func_phir_delta = EF(library=plib, function="phir_delta")
        self.func_phir_delta2 = EF(library=plib, function="phir_delta2")
        self.func_phir_tau = EF(library=plib, function="phir_tau")
        self.func_phir_tau2 = EF(library=plib, function="phir_tau2")
        self.func_phir_delta_tau = EF(library=plib, function="phir_delta_tau")

    def _state_vars(self):
        """ Create the state variables
        """
        params = self.config.parameters

        self.flow_mol = Var(
            initialize=1,
            doc="Total flow [mol/s]"
        )
        self.scaling_factor[self.flow_mol] = 1e-3

        if self.state_vars == StateVars.PH:
            self.pressure = Var(
                domain=PositiveReals,
                initialize=params.default_pressure_value,
                doc="Pressure [Pa]",
                bounds=params.default_pressure_bounds,
            )
            self.enth_mol = Var(
<<<<<<< HEAD
                initialize=1000,
=======
                initialize=params.default_enthalpy_value,
>>>>>>> 13a4f589
                doc="Total molar enthalpy (J/mol)",
                bounds=params.default_enthalpy_bounds,
            )
            self.scaling_factor[self.enth_mol] = 1e-3

            P = self.pressure / 1000.0  # Pressure expr [kPA] (for external func)
            h_mass = self.enth_mol / self.mw / 1000  # enthalpy expr [kJ/kg]
            phase_set = params.config.phase_presentation

            self.temperature = Expression(
                expr=self.temperature_crit / self.func_tau(h_mass, P),
                doc="Temperature (K)",
            )
            if phase_set == PhaseType.MIX or phase_set == PhaseType.LG:
                self.vapor_frac = Expression(
                    expr=self.func_vf(h_mass, P),
                    doc="Vapor mole fraction (mol vapor/mol total)",
                )
            elif phase_set == PhaseType.L:
                self.vapor_frac = Expression(
                    expr=0.0,
                    doc="Vapor mole fraction (mol vapor/mol total)",
                )
            elif phase_set == PhaseType.G:
                self.vapor_frac = Expression(
                    expr=1.0,
                    doc="Vapor mole fraction (mol vapor/mol total)",
                )

            # For variables that show up in ports specify extensive/intensive
            self.extensive_set = ComponentSet((self.flow_mol,))
            self.intensive_set = ComponentSet((self.enth_mol, self.pressure))

        elif self.state_vars == StateVars.TPX:
            self.temperature = Var(
                domain=PositiveReals,
<<<<<<< HEAD
                initialize=300,
=======
                initialize=params.default_temperature_value,
>>>>>>> 13a4f589
                doc="Temperature [K]",
                bounds=params.default_temperature_bounds
            )
            self.pressure = Var(
                domain=PositiveReals,
                initialize=params.default_pressure_value,
                doc="Pressure [Pa]",
                bounds=params.default_pressure_bounds,
            )
            self.vapor_frac = Var(
                initialize=0.0,
                doc="Vapor fraction [none]"
                # No bounds here, since it is often (usually) on it's bound
                # and that's not the best for IPOPT
            )

            # enth_mol is defined later, since in this case it needs
            # enth_mol_phase to be defined first

            # For variables that show up in ports specify extensive/intensive
            self.extensive_set = ComponentSet((self.flow_mol,))
            self.intensive_set = ComponentSet(
                (self.temperature, self.pressure, self.vapor_frac)
            )
        self.scaling_factor[self.temperature] = 1e-1
        self.scaling_factor[self.pressure] = 1e-6
        self.scaling_factor[self.vapor_frac] = 1e1

    def _tpx_phase_eq(self):
        # Saturation pressure
        eps_pu = self.config.parameters.smoothing_pressure_under
        eps_po = self.config.parameters.smoothing_pressure_over
        priv_plist = self.config.parameters.private_phase_list
        plist = self.config.parameters.phase_list
        rhoc = self.config.parameters.dens_mass_crit

        P = self.pressure / 1000  # expression for pressure in kPa
        Psat = self.pressure_sat / 1000.0  # expression for Psat in kPA
        vf = self.vapor_frac
        tau = self.tau

        # Terms for determining if you are above, below, or at the Psat
        self.P_under_sat = Expression(
            expr=smooth_max(0, Psat - P, eps_pu),
            doc="pressure above Psat, 0 if liqid exists [kPa]",
        )
        self.P_over_sat = Expression(
            expr=smooth_max(0, P - Psat, eps_po),
            doc="pressure below Psat, 0 if vapor exists [kPa]",
        )

        # Calculate liquid and vapor density.  If the phase doesn't exist,
        # density will be calculated at the saturation or critical pressure
        def rule_dens_mass(b, p):
            if p == "Liq":
                self.scaling_factor[self.dens_mass_phase[p]] = 1e-2
                return rhoc * self.func_delta_liq(P + self.P_under_sat, tau)
            else:
                self.scaling_factor[self.dens_mass_phase[p]] = 1e1
                return rhoc * self.func_delta_vap(P - self.P_over_sat, tau)

        self.dens_mass_phase = Expression(priv_plist, rule=rule_dens_mass)

        # Reduced Density (no _mass_ identifier because mass or mol is same)
        def rule_dens_red(b, p):
            return self.dens_mass_phase[p] / rhoc

        self.dens_phase_red = Expression(
            priv_plist, rule=rule_dens_red, doc="reduced density [unitless]"
        )

        # If there is only one phase fix the vapor fraction appropriately
        if len(plist) == 1:
            if "Vap" in plist:
                self.vapor_frac.fix(1.0)
            else:
                self.vapor_frac.fix(0.0)
        elif not self.config.defined_state:
            self.eq_complementarity = Constraint(
                expr=0 == (vf * self.P_over_sat - (1 - vf) * self.P_under_sat)
            )
            self.scaling_expression[self.eq_complementarity] = 10 / self.pressure

        # eq_sat can activated to force the pressure to be the saturation
        # pressure, if you use this constraint deactivate eq_complementarity
        self.eq_sat = Constraint(expr=P / 1000.0 == Psat / 1000.0)
        self.scaling_expression[self.eq_sat] = 1000 / self.pressure
        self.eq_sat.deactivate()


    def build(self, *args):
        """
        Callable method for Block construction
        """
        super().build(*args)

        # Create the scaling suffixes for the state block
        self.scaling_factor = Suffix(direction=Suffix.EXPORT)
        self.scaling_expression = Suffix()

        # Check if the library is available.
        self.available = self.config.parameters.available
        if not self.available:
            _log.error("Library file '{}' not found. Was it installed?".format(
                    self.config.parameters.plib
                )
            )

        # Add external functions
        self._external_functions()

        # Which state vars to use
        self.state_vars = self.config.parameters.state_vars
        # The private phase list contains phases that may be present and is
        # used internally.  If using the single mixed phase option the phase
        # list would be mixed while the private phase list would be ["Liq, "Vap"]
        phlist = self.config.parameters.private_phase_list
        pub_phlist = self.config.parameters.phase_list
        component_list = self.config.parameters.component_list
        phase_set = self.config.parameters.config.phase_presentation
        self.phase_equilibrium_list = self.config.parameters.phase_equilibrium_list

        # Expressions that link to some parameters in the param block, which
        # are commonly needed, this lets you get the parameters with scale
        # factors directly from the state block
        self.temperature_crit = Expression(expr=self.config.parameters.temperature_crit)
        self.scaling_factor[self.temperature_crit] = 1e-2
        self.pressure_crit = Expression(expr=self.config.parameters.pressure_crit)
        self.scaling_factor[self.pressure_crit] = 1e-6
        self.dens_mass_crit = Expression(expr=self.config.parameters.dens_mass_crit)
        self.scaling_factor[self.dens_mass_crit] = 1e-2
        self.mw = Expression(
            expr=self.config.parameters.mw, doc="molecular weight [kg/mol]"
        )
        self.scaling_factor[self.mw] = 1e3

        # create the appropriate state variables
        self._state_vars()

        # Some parameters/variables show up in several expressions, so to enhance
        # readability and compactness, give them short aliases
        Tc = self.config.parameters.temperature_crit
        rhoc = self.config.parameters.dens_mass_crit
        mw = self.mw
        P = self.pressure / 1000.0  # Pressure expr [kPA] (for external func)
        T = self.temperature
        vf = self.vapor_frac

        # Saturation temperature expression
        self.temperature_sat = Expression(
            expr=Tc / self.func_tau_sat(P), doc="Stauration temperature (K)"
        )
        self.scaling_factor[self.temperature_sat] = 1e-2

        # Saturation tau (tau = Tc/T)
        self.tau_sat = Expression(expr=self.func_tau_sat(P))

        # Reduced temperature
        self.temperature_red = Expression(
            expr=T / Tc, doc="reduced temperature T/Tc (unitless)"
        )
        self.scaling_factor[self.temperature_red] = 1

        self.tau = Expression(expr=Tc / T, doc="Tc/T (unitless)")
        tau = self.tau

        # Saturation pressure
        self.pressure_sat = Expression(
            expr=1000 * self.func_p_sat(tau), doc="Saturation pressure (Pa)"
        )
        self.scaling_factor[self.pressure_sat] = 1e-5

        if self.state_vars == StateVars.PH:
            # If TPx state vars the expressions are given in _tpx_phase_eq
            # Calculate liquid and vapor density.  If the phase doesn't exist,
            # density will be calculated at the saturation or critical pressure
            # depending on whether the temperature is above the critical
            # temperature supercritical fluid is considered to be the liquid
            # phase
            def rule_dens_mass(b, p):
                if p == "Liq":
                    self.scaling_factor[self.dens_mass_phase[p]] = 1e-2
                    return rhoc * self.func_delta_liq(P, tau)
                else:
                    self.scaling_factor[self.dens_mass_phase[p]] = 1e1
                    return rhoc * self.func_delta_vap(P, tau)

            self.dens_mass_phase = Expression(
                phlist, rule=rule_dens_mass, doc="Mass density by phase (kg/m3)"
            )

            # Reduced Density (no _mass_ identifier as mass or mol is same)
            def rule_dens_red(b, p):
                self.scaling_factor[self.dens_phase_red[p]] = 1
                return self.dens_mass_phase[p] / rhoc

            self.dens_phase_red = Expression(
                phlist, rule=rule_dens_red, doc="reduced density (unitless)"
            )

        elif self.state_vars == StateVars.TPX:
            self._tpx_phase_eq()
        delta = self.dens_phase_red

        # Phase property expressions all converted to SI

        # Saturated Enthalpy
        def rule_enth_mol_sat_phase(b, p):
            if p == "Liq":
                self.scaling_factor[self.enth_mol_sat_phase[p]] = 1e-2
                return 1000 * mw * self.func_hlpt(P, self.tau_sat)
            elif p == "Vap":
                self.scaling_factor[self.enth_mol_sat_phase[p]] = 1e-4
                return 1000 * mw * self.func_hvpt(P, self.tau_sat)

        self.enth_mol_sat_phase = Expression(
            phlist,
            rule=rule_enth_mol_sat_phase,
            doc="Saturated enthalpy of the phases at pressure (J/mol)",
        )

        self.dh_vap_mol = Expression(
            expr=self.enth_mol_sat_phase["Vap"] - self.enth_mol_sat_phase["Liq"],
            doc="Enthaply of vaporization at pressure and saturation (J/mol)",
        )
        self.scaling_factor[self.dh_vap_mol] = 1e-4

        # Phase Internal Energy
        def rule_energy_internal_mol_phase(b, p):
            if p == "Liq":
                self.scaling_factor[self.energy_internal_mol_phase[p]] = 1e-2
            else:
                self.scaling_factor[self.energy_internal_mol_phase[p]] = 1e-4
            return 1000 * mw * self.func_u(delta[p], tau)

        self.energy_internal_mol_phase = Expression(
            phlist,
            rule=rule_energy_internal_mol_phase,
            doc="Phase internal energy or saturated if phase doesn't exist [J/mol]",
        )

        # Phase Enthalpy
        def rule_enth_mol_phase(b, p):
            if p == "Liq":
                self.scaling_factor[self.enth_mol_phase[p]] = 1e-2
            elif p == "Vap":
                self.scaling_factor[self.enth_mol_phase[p]] = 1e-4
            return 1000 * mw * self.func_h(delta[p], tau)

        self.enth_mol_phase = Expression(
            phlist,
            rule=rule_enth_mol_phase,
            doc="Phase enthalpy or saturated if phase doesn't exist [J/mol]",
        )

        # Phase Entropy
        def rule_entr_mol_phase(b, p):
            if p == "Liq":
                self.scaling_factor[self.entr_mol_phase[p]] = 1e-1
            elif p == "Vap":
                self.scaling_factor[self.entr_mol_phase[p]] = 1e-1
            return 1000 * mw * self.func_s(delta[p], tau)

        self.entr_mol_phase = Expression(
            phlist,
            rule=rule_entr_mol_phase,
            doc="Phase entropy or saturated if phase doesn't exist [J/mol/K]",
        )

        # Phase constant pressure heat capacity, cp
        def rule_cp_mol_phase(b, p):
            if p == "Liq":
                self.scaling_factor[self.cp_mol_phase[p]] = 1e-2
            elif p == "Vap":
                self.scaling_factor[self.cp_mol_phase[p]] = 1e-2
            return 1000 * mw * self.func_cp(delta[p], tau)

        self.cp_mol_phase = Expression(
            phlist,
            rule=rule_cp_mol_phase,
            doc="Phase cp or saturated if phase doesn't exist [J/mol/K]",
        )

        # Phase constant pressure heat capacity, cv
        def rule_cv_mol_phase(b, p):
            if p == "Liq":
                self.scaling_factor[self.cv_mol_phase[p]] = 1e-2
            elif p == "Vap":
                self.scaling_factor[self.cv_mol_phase[p]] = 1e-2
            return 1000 * mw * self.func_cv(delta[p], tau)

        self.cv_mol_phase = Expression(
            phlist,
            rule=rule_cv_mol_phase,
            doc="Phase cv or saturated if phase doesn't exist [J/mol/K]",
        )

        # Phase speed of sound
        def rule_speed_sound_phase(b, p):
            if p == "Liq":
                self.scaling_factor[self.speed_sound_phase[p]] = 1e-2
            elif p == "Vap":
                self.scaling_factor[self.speed_sound_phase[p]] = 1e-2
            return self.func_w(delta[p], tau)

        self.speed_sound_phase = Expression(
            phlist,
            rule=rule_speed_sound_phase,
            doc="Phase speed of sound or saturated if phase doesn't exist [m/s]",
        )

        # Phase Mole density
        def rule_dens_mol_phase(b, p):
            if p == "Liq":
                self.scaling_factor[self.dens_mol_phase[p]] = 1e-2
            elif p == "Vap":
                self.scaling_factor[self.dens_mol_phase[p]] = 1e-4
            return self.dens_mass_phase[p] / mw

        self.dens_mol_phase = Expression(
            phlist,
            rule=rule_dens_mol_phase,
            doc="Phase mole density or saturated if phase doesn't exist [mol/m3]",
        )

        # Phase fraction
        def rule_phase_frac(b, p):
            self.scaling_factor[self.phase_frac[p]] = 10
            if p == "Vap":
                return vf
            elif p == "Liq":
                return 1.0 - vf

        self.phase_frac = Expression(
            phlist, rule=rule_phase_frac, doc="Phase fraction [unitless]"
        )

        # Component flow (for units that need it)
        def component_flow(b, i):
            self.scaling_factor[self.flow_mol_comp[i]] = 1e-3
            return self.flow_mol

        self.flow_mol_comp = Expression(
            component_list,
            rule=component_flow,
            doc="Total flow (both phases) of component [mol/s]",
        )

        # Total (mixed phase) properties

        # Enthalpy
        if self.state_vars == StateVars.TPX:
            self.enth_mol = Expression(
                expr=sum(self.phase_frac[p] * self.enth_mol_phase[p] for p in phlist)
            )
            self.scaling_factor[self.enth_mol] = 1e-3
        # Internal Energy
        self.energy_internal_mol = Expression(
            expr=sum(
                self.phase_frac[p] * self.energy_internal_mol_phase[p] for p in phlist
            )
        )
        self.scaling_factor[self.energy_internal_mol] = 1e-3
        # Entropy
        self.entr_mol = Expression(
            expr=sum(self.phase_frac[p] * self.entr_mol_phase[p] for p in phlist)
        )
        self.scaling_factor[self.entr_mol] = 1e-1
        # cp
        self.cp_mol = Expression(
            expr=sum(self.phase_frac[p] * self.cp_mol_phase[p] for p in phlist)
        )
        self.scaling_factor[self.cp_mol] = 1e-2
        # cv
        self.cv_mol = Expression(
            expr=sum(self.phase_frac[p] * self.cv_mol_phase[p] for p in phlist)
        )
        self.scaling_factor[self.cv_mol] = 1e-2
        # mass density
        self.dens_mass = Expression(
            expr=1.0
            / sum(self.phase_frac[p] * 1.0 / self.dens_mass_phase[p] for p in phlist)
        )
        self.scaling_factor[self.dens_mass] = 1e0
        # mole density
        self.dens_mol = Expression(
            expr=1.0
            / sum(self.phase_frac[p] * 1.0 / self.dens_mol_phase[p] for p in phlist)
        )
        self.scaling_factor[self.dens_mol] = 1e-3
        # heat capacity ratio
        self.heat_capacity_ratio = Expression(expr=self.cp_mol / self.cv_mol)
        self.scaling_factor[self.heat_capacity_ratio] = 1e1
        # Flows
        self.flow_vol = Expression(
            expr=self.flow_mol / self.dens_mol,
            doc="Total liquid + vapor volumetric flow (m3/s)",
        )
        self.scaling_factor[self.flow_vol] = 100

        self.flow_mass = Expression(
            expr=self.mw * self.flow_mol, doc="mass flow rate [kg/s]"
        )
        self.scaling_factor[self.flow_mass] = 1

        self.enth_mass = Expression(expr=self.enth_mol / mw, doc="Mass enthalpy (J/kg)")
        self.scaling_factor[self.enth_mass] = 1

        # Set the state vars dictionary
        if self.state_vars == StateVars.PH:
            self._state_vars_dict = {
                "flow_mol": self.flow_mol,
                "enth_mol": self.enth_mol,
                "pressure": self.pressure,
            }
        elif self.state_vars == StateVars.TPX and phase_set in (
            PhaseType.MIX,
            PhaseType.LG,
        ):
            self._state_vars_dict = {
                "flow_mol": self.flow_mol,
                "temperature": self.temperature,
                "pressure": self.pressure,
                "vapor_frac": self.vapor_frac,
            }
        elif self.state_vars == StateVars.TPX and phase_set in (
            PhaseType.G,
            PhaseType.L,
        ):
            self._state_vars_dict = {
                "flow_mol": self.flow_mol,
                "temperature": self.temperature,
                "pressure": self.pressure,
            }

        # Define some expressions for the balance terms returned by functions
        # This is just to allow assigning scale factors to the expressions
        # returned
        #
        # Marterial flow term exprsssions
        def rule_material_flow_terms(b, p):
            self.scaling_expression[b.material_flow_terms[p]] = 1 / self.flow_mol
            if p == "Mix":
                return self.flow_mol
            else:
                return self.flow_mol * self.phase_frac[p]

        self.material_flow_terms = Expression(pub_phlist, rule=rule_material_flow_terms)

        # Enthaply flow term expressions
        def rule_enthalpy_flow_terms(b, p):
            if p == "Mix":
                self.scaling_expression[b.enthalpy_flow_terms[p]] = 1 / (
                    self.enth_mol * self.flow_mol
                )
                return self.enth_mol * self.flow_mol
            else:
                self.scaling_expression[b.enthalpy_flow_terms[p]] = 1 / (
                    self.enth_mol_phase[p] * self.phase_frac[p] * self.flow_mol
                )
                return self.enth_mol_phase[p] * self.phase_frac[p] * self.flow_mol

        self.enthalpy_flow_terms = Expression(pub_phlist, rule=rule_enthalpy_flow_terms)

        # Energy density term expressions
        def rule_energy_density_terms(b, p):
            if p == "Mix":
                self.scaling_expression[b.energy_density_terms[p]] = 1 / (
                    self.energy_internal_mol * self.flow_mol
                )
                return self.dens_mol * self.energy_internal_mol
            else:
                self.scaling_expression[b.energy_density_terms[p]] = 1 / (
                    self.dens_mol_phase[p] * self.energy_internal_mol_phase[p]
                )
                return self.dens_mol_phase[p] * self.energy_internal_mol_phase[p]

        self.energy_density_terms = Expression(
            pub_phlist, rule=rule_energy_density_terms
        )

    def get_material_flow_terms(self, p, j):
        return self.material_flow_terms[p]

    def get_enthalpy_flow_terms(self, p):
        return self.enthalpy_flow_terms[p]

    def get_material_density_terms(self, p, j):
        if p == "Mix":
            return self.dens_mol
        else:
            return self.dens_mol_phase[p]

    def get_energy_density_terms(self, p):
        return self.energy_density_terms[p]

    def default_material_balance_type(self):
        return MaterialBalanceType.componentTotal

    def default_energy_balance_type(self):
        return EnergyBalanceType.enthalpyTotal

    def define_state_vars(self):
        return self._state_vars_dict

    def define_display_vars(self):
        return {
            "Molar Flow (mol/s)": self.flow_mol,
            "Mass Flow (kg/s)": self.flow_mass,
            "T (K)": self.temperature,
            "P (Pa)": self.pressure,
            "Vapor Fraction": self.vapor_frac,
            "Molar Enthalpy (J/mol)": self.enth_mol_phase,
        }

    def extensive_state_vars(self):
        return self.extensive_set

    def intensive_state_vars(self):
        return self.intensive_set

    def model_check(self):
        pass<|MERGE_RESOLUTION|>--- conflicted
+++ resolved
@@ -192,12 +192,9 @@
         pressure_bounds,
         temperature_bounds,
         enthalpy_bounds,
-<<<<<<< HEAD
-=======
         pressure_value=1e5,
         temperature_value=300,
         enthalpy_value=1000,
->>>>>>> 13a4f589
     ):
         """This function sets the parameters that are required for a Helmholtz
         equation of state parameter block, and ensures that all required parameters
@@ -219,14 +216,9 @@
         self.default_pressure_bounds = pressure_bounds
         self.default_enthalpy_bounds = enthalpy_bounds
         self.default_temperature_bounds = temperature_bounds
-<<<<<<< HEAD
-
-
-=======
         self.default_pressure_value = pressure_value
         self.default_temperature_value = temperature_value
         self.default_enthalpy_value = enthalpy_value
->>>>>>> 13a4f589
 
     def build(self):
         super().build()
@@ -503,11 +495,7 @@
                 bounds=params.default_pressure_bounds,
             )
             self.enth_mol = Var(
-<<<<<<< HEAD
-                initialize=1000,
-=======
                 initialize=params.default_enthalpy_value,
->>>>>>> 13a4f589
                 doc="Total molar enthalpy (J/mol)",
                 bounds=params.default_enthalpy_bounds,
             )
@@ -544,11 +532,7 @@
         elif self.state_vars == StateVars.TPX:
             self.temperature = Var(
                 domain=PositiveReals,
-<<<<<<< HEAD
-                initialize=300,
-=======
                 initialize=params.default_temperature_value,
->>>>>>> 13a4f589
                 doc="Temperature [K]",
                 bounds=params.default_temperature_bounds
             )
