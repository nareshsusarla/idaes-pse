--- conflicted
+++ resolved
@@ -987,13 +987,8 @@
                                         else:
                                             continue
                                 else:
-<<<<<<< HEAD
-                                    ivar = mb[t].component(l_name +
-                                                           "_phase_comp")
-=======
                                     ivar = mb[t].component(
                                             l_name+"_phase_comp")
->>>>>>> 332e8f3e
                                     if ivar is not None:
                                         for p in self.config \
                                                 .property_package.phase_list:
@@ -1012,13 +1007,8 @@
                                     SplittingType.componentFlow:
                                 ivar = mb[t].component(l_name+"_comp")
                                 if ivar is not None:
-<<<<<<< HEAD
-                                    for j in self.config \
-                                            .property_package.component_list:
-=======
                                     for j in self.config.property_package \
                                             .component_list:
->>>>>>> 332e8f3e
                                         if split_map[j] == o:
                                             return ivar[j]
                                         else:
@@ -1043,13 +1033,8 @@
                                     SplittingType.phaseComponentFlow:
                                 ivar = mb[t].component(l_name+"_phase_comp")
                                 if ivar is not None:
-<<<<<<< HEAD
                                     for p in self.config.property_package \
                                             .phase_list:
-=======
-                                    for p in self.config \
-                                            .property_package.phase_list:
->>>>>>> 332e8f3e
                                         for j in self.config.property_package \
                                                 .component_list:
                                             if split_map[p, j] == o:
